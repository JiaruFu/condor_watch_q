--- conflicted
+++ resolved
@@ -525,10 +525,6 @@
                 active_job_ids.append("{}.{}".format(cluster.cluster_id, proc_id))
 
     row_data[TOTAL] = sum(row_data.values())
-<<<<<<< HEAD
-    row_data[ACTIVE_JOBS] = " ... ".join(active_job_ids)
-    
-=======
 
     if len(active_job_ids) > 3:
         active_job_ids = [active_job_ids[0], active_job_ids[-1]]
@@ -536,7 +532,6 @@
     else:
         row_data[ACTIVE_JOBS] = ", ".join(active_job_ids)
 
->>>>>>> db98a559
     return row_data
     
 
