--- conflicted
+++ resolved
@@ -522,18 +522,8 @@
     maxmin_job.append(str(max_n))
 
     row_data[TOTAL] = sum(row_data.values())
-<<<<<<< HEAD
-    row_data[ACTIVE_JOBS] = ", ".join(maxmin_job)
-
-=======
+    row_data[ACTIVE_JOBS] = " ... ".join(maxmin_job)
     
-    if len(active_job_ids) > 3:
-        active_job_ids = [active_job_ids[0], active_job_ids[-1]]
-        row_data[ACTIVE_JOBS] = " ... ".join(active_job_ids)
-    else:
-        row_data[ACTIVE_JOBS] = ", ".join(active_job_ids)
-    
->>>>>>> a327f819
     return row_data
 
 
