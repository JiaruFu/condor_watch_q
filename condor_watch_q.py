--- conflicted
+++ resolved
@@ -520,8 +520,7 @@
                 active_job_ids.append("{}.{}".format(cluster.cluster_id, proc_id))
 
     row_data[TOTAL] = sum(row_data.values())
-<<<<<<< HEAD
-    row_data[ACTIVE_JOBS] = ", ".join(active_job_ids)
+    row_data[ACTIVE_JOBS] = " ... ".join(active_job_ids)
     
     summary["TOTAL"] += row_data[TOTAL]
     summary["COMPLETED"] += row_data[JobStatus.COMPLETED]
@@ -532,17 +531,7 @@
     summary["SUSPENDED"] += row_data[JobStatus.SUSPENDED]
 
     return summary, row_data
-=======
     
-    if len(active_job_ids) > 3:
-        active_job_ids = [active_job_ids[0], active_job_ids[-1]]
-        row_data[ACTIVE_JOBS] = " ... ".join(active_job_ids)
-    else:
-        row_data[ACTIVE_JOBS] = ", ".join(active_job_ids)
-    
-    return row_data
->>>>>>> a327f819
-
 
 def normalize_path(path, abbreviate_path_components=False):
     possibilities = []
